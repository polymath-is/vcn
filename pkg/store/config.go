/*
 * Copyright (c) 2018-2020 vChain, Inc. All Rights Reserved.
 * This software is released under GPL3.
 * The full license information can be found under:
 * https://www.gnu.org/licenses/gpl-3.0.en.html
 *
 */

package store

import (
	"errors"
	"fmt"
	"os"

	"github.com/spf13/viper"
)

const (
	configSchemaVer uint = 3
)

// User holds user's configuration.
type User struct {
	Email    string `json:"email,omitempty"`
	Token    string `json:"token,omitempty"`
	KeyStore string `json:"keystore,omitempty"`
	LcApiKey string `json:"lcApiKey,omitempty"`
}

// ConfigRoot holds root fields of the configuration file.
type ConfigRoot struct {
	SchemaVersion  uint           `json:"schemaVersion"`
	Users          []*User        `json:"users"`
	CurrentContext CurrentContext `json:"currentContext"`
}

type CurrentContext struct {
	Email    string `json:"email,omitempty"`
	LcApiKey string `json:"lcApiKey,omitempty"`
	LcHost   string `json:"LcHost,omitempty"`
	LcPort   string `json:"LcPort,omitempty"`
}

func (cc *CurrentContext) Clear() {
	cc.Email = ""
	cc.LcApiKey = ""
	cc.LcHost = ""
	cc.LcPort = ""
}

var cfg *ConfigRoot
var v = viper.New()

// Config returns the global config instance
func Config() *ConfigRoot {
	return cfg
}

func setupConfigFile() string {
	cfgFile := ConfigFile()
	v.SetConfigFile(cfgFile)
	v.SetConfigPermissions(FilePerm)
	return cfgFile
}

// LoadConfig loads the global configuration from file
func LoadConfig() error {

	// Make default config
	c := ConfigRoot{
		SchemaVersion: configSchemaVer,
	}
	cfg = &c

	// Setup config file
	cfgFile := setupConfigFile()

	// Ensure working dir
	if err := ensureDir(dir); err != nil {
		return err
	}

	// Create default file if it does not exist yet
	if ConfigFile() == defaultConfigFilepath() {
		if _, err := os.Stat(cfgFile); os.IsNotExist(err) {
			sErr := SaveConfig()
			return sErr
		}
	}

	if err := v.ReadInConfig(); err != nil {
		return err
	}

	if err := v.Unmarshal(&c); err != nil {
		oldFormat := ConfigRootV2{
			SchemaVersion: 2,
		}
		if err := v.Unmarshal(&oldFormat); err != nil {
			return errors.New("unable to parse config file")
		}
		fmt.Println("Upgrading config to new format. Old sessions will expire")
		c.Users = []*User{}
		c.CurrentContext.Email = oldFormat.CurrentContext
		c.SchemaVersion = 3
		return SaveConfig()
	}

	return nil
}

// SaveConfig stores the current configuration to file
func SaveConfig() error {
	// Setup config file
	setupConfigFile()

	// Ensure working dir
	if err := ensureDir(dir); err != nil {
		return err
	}

	cfg.SchemaVersion = configSchemaVer
	v.Set("users", cfg.Users)
	v.Set("currentContext", cfg.CurrentContext)
	v.Set("schemaVersion", cfg.SchemaVersion)
	return v.WriteConfig()
}

// User returns an User from the global config matching the given email.
// User returns nil when an empty email is given or c is nil.
func (c *ConfigRoot) UserByMail(email string) *User {
	defer func() {
<<<<<<< HEAD
		cfg.CurrentContext.Clear()
		cfg.CurrentContext.Email = email
=======
		if cfg != nil {
			cfg.CurrentContext.Clear()
			cfg.CurrentContext.Email = email
		}
>>>>>>> 742957f3
	}()
	if c == nil || email == "" {
		return nil
	}

	for _, u := range c.Users {
		if u.Email == email {
			u.LcApiKey = ""
			return u
		}
	}

	u := User{
		Email: email,
	}

	c.Users = append(c.Users, &u)
	return &u
}

// User returns an User from the global config matching the given email.
// User returns nil when an empty email is given or c is nil.
func (c *ConfigRoot) UserByLcApiKey(lcApiKey string) (u *User) {
	defer func() {
		cfg.CurrentContext.Clear()
		cfg.CurrentContext.LcApiKey = lcApiKey
	}()
	if c == nil || lcApiKey == "" {
		return nil
	}

	for _, u := range c.Users {
		if u.LcApiKey == lcApiKey {
			return u
		}
	}

	u = &User{
		LcApiKey: lcApiKey,
	}

	c.Users = append(c.Users, u)
	return u
}

// User returns an User from the global config matching the given email.
// User returns nil when an empty email is given or c is nil.
func (c *ConfigRoot) NewLcUser(lcApiKey string, host string, port string) (u *User) {
	defer func() {
		cfg.CurrentContext.Clear()
		cfg.CurrentContext.LcApiKey = lcApiKey
		cfg.CurrentContext.LcHost = host
		cfg.CurrentContext.LcPort = port
	}()
	if c == nil || lcApiKey == "" {
		return nil
	}

	for _, u := range c.Users {
		if u.LcApiKey == lcApiKey {
			return u
		}
	}

	u = &User{
		LcApiKey: lcApiKey,
	}

	c.Users = append(c.Users, u)
	return u
}

// RemoveUser removes an user from config matching the given email, if not found return false
func (c *ConfigRoot) RemoveUserByMail(email string) bool {
	if c == nil {
		return false
	}

	for i, u := range c.Users {
		if u.Email == email {
			c.Users = append(c.Users[i:], c.Users[i+1:]...)
			return true
		}
	}
	return false
}

// RemoveUser removes an user from config matching the given lc api key, if not found return false
func (c *ConfigRoot) RemoveUserByLcApiKey(lcApiKey string) bool {
	if c == nil {
		return false
	}

	for i, u := range c.Users {
		if u.LcApiKey == lcApiKey {
			c.Users = append(c.Users[i:], c.Users[i+1:]...)
			return true
		}
	}
	return false
}

// ClearContext clean up all auth token for all users and set an empty context.
func (c *ConfigRoot) ClearContext() {
	if c == nil {
		return
	}
	for _, u := range c.Users {
		u.Token = ""
	}
	c.CurrentContext = CurrentContext{}
}<|MERGE_RESOLUTION|>--- conflicted
+++ resolved
@@ -131,15 +131,10 @@
 // User returns nil when an empty email is given or c is nil.
 func (c *ConfigRoot) UserByMail(email string) *User {
 	defer func() {
-<<<<<<< HEAD
-		cfg.CurrentContext.Clear()
-		cfg.CurrentContext.Email = email
-=======
 		if cfg != nil {
 			cfg.CurrentContext.Clear()
 			cfg.CurrentContext.Email = email
 		}
->>>>>>> 742957f3
 	}()
 	if c == nil || email == "" {
 		return nil
